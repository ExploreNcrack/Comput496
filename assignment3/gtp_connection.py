"""
gtp_connection.py
Module for playing games of Go using GoTextProtocol

Parts of this code were originally based on the gtp module 
in the Deep-Go project by Isaac Henrion and Amos Storkey 
at the University of Edinburgh.
"""
import traceback
from sys import stdin, stdout, stderr
from board_util import GoBoardUtil, BLACK, WHITE, EMPTY, BORDER, PASS, \
                       MAXSIZE, coord_to_point
import numpy as np
import re
import random 

class GtpConnection():

    def __init__(self, go_engine, board, debug_mode = False):
        """
        Manage a GTP connection for a Go-playing engine

        Parameters
        ----------
        go_engine:
            a program that can reply to a set of GTP commandsbelow
        board: 
            Represents the current board state.
        """
        self._debug_mode = debug_mode
        self.go_engine = go_engine
        self.board = board
        self.commands = {
            "protocol_version": self.protocol_version_cmd,
            "quit": self.quit_cmd,
            "name": self.name_cmd,
            "boardsize": self.boardsize_cmd,
            "showboard": self.showboard_cmd,
            "clear_board": self.clear_board_cmd,
            "komi": self.komi_cmd,
            "version": self.version_cmd,
            "known_command": self.known_command_cmd,
            "genmove": self.genmove_cmd,
            "list_commands": self.list_commands_cmd,
            "play": self.play_cmd,
            "legal_moves": self.legal_moves_cmd,
            "gogui-rules_game_id": self.gogui_rules_game_id_cmd,
            "gogui-rules_board_size": self.gogui_rules_board_size_cmd,
            "gogui-rules_legal_moves": self.gogui_rules_legal_moves_cmd,
            "gogui-rules_side_to_move": self.gogui_rules_side_to_move_cmd,
            "gogui-rules_board": self.gogui_rules_board_cmd,
            "gogui-rules_final_result": self.gogui_rules_final_result_cmd,
            "gogui-analyze_commands": self.gogui_analyze_cmd,
            "policy" : self.policy_cmd
        }

        # used for argument checking
        # values: (required number of arguments, 
        #          error message on argnum failure)
        self.argmap = {
            "boardsize": (1, 'Usage: boardsize INT'),
            "komi": (1, 'Usage: komi FLOAT'),
            "known_command": (1, 'Usage: known_command CMD_NAME'),
            "genmove": (1, 'Usage: genmove {w,b}'),
            "play": (2, 'Usage: play {b,w} MOVE'),
            "legal_moves": (1, 'Usage: legal_moves {w,b}')
        }
    
    def write(self, data):
        stdout.write(data) 

    def flush(self):
        stdout.flush()

    def start_connection(self):
        """
        Start a GTP connection. 
        This function continuously monitors standard input for commands.
        """
        line = stdin.readline()
        while line:
            self.get_cmd(line)
            line = stdin.readline()

    def get_cmd(self, command):
        """
        Parse command string and execute it
        """
        if len(command.strip(' \r\t')) == 0:
            return
        if command[0] == '#':
            return
        # Strip leading numbers from regression tests
        if command[0].isdigit():
            command = re.sub("^\d+", "", command).lstrip()

        elements = command.split()
        if not elements:
            return
        command_name = elements[0]; args = elements[1:]
        if self.has_arg_error(command_name, len(args)):
            return
        if command_name in self.commands:
            try:
                self.commands[command_name](args)
            except Exception as e:
                self.debug_msg("Error executing command {}\n".format(str(e)))
                self.debug_msg("Stack Trace:\n{}\n".
                               format(traceback.format_exc()))
                raise e
        else:
            self.debug_msg("Unknown command: {}\n".format(command_name))
            self.error('Unknown command')
            stdout.flush()

    def has_arg_error(self, cmd, argnum):
        """
        Verify the number of arguments of cmd.
        argnum is the number of parsed arguments
        """
        if cmd in self.argmap and self.argmap[cmd][0] != argnum:
            self.error(self.argmap[cmd][1])
            return True
        return False

    def debug_msg(self, msg):
        """ Write msg to the debug stream """
        if self._debug_mode:
            stderr.write(msg)
            stderr.flush()

    def error(self, error_msg):
        """ Send error msg to stdout """
        stdout.write('? {}\n\n'.format(error_msg))
        stdout.flush()

    def respond(self, response=''):
        """ Send response to stdout """
        stdout.write('= {}\n\n'.format(response))
        stdout.flush()

    def reset(self, size):
        """
        Reset the board to empty board of given size
        """
        self.board.reset(size)

    def board2d(self):
        return str(GoBoardUtil.get_twoD_board(self.board))
        
    def protocol_version_cmd(self, args):
        """ Return the GTP protocol version being used (always 2) """
        self.respond('2')

    def quit_cmd(self, args):
        """ Quit game and exit the GTP interface """
        self.respond()
        exit()

    def name_cmd(self, args):
        """ Return the name of the Go engine """
        self.respond(self.go_engine.name)

    def version_cmd(self, args):
        """ Return the version of the  Go engine """
        self.respond(self.go_engine.version)

    def clear_board_cmd(self, args):
        """ clear the board """
        self.reset(self.board.size)
        self.respond()

    def boardsize_cmd(self, args):
        """
        Reset the game with new boardsize args[0]
        """
        self.reset(int(args[0]))
        self.respond()

    def showboard_cmd(self, args):
        self.respond('\n' + self.board2d())

    def komi_cmd(self, args):
        """
        Set the engine's komi to args[0]
        """
        self.go_engine.komi = float(args[0])
        self.respond()

    def known_command_cmd(self, args):
        """
        Check if command args[0] is known to the GTP interface
        """
        if args[0] in self.commands:
            self.respond("true")
        else:
            self.respond("false")

    def list_commands_cmd(self, args):
        """ list all supported GTP commands """
        self.respond(' '.join(list(self.commands.keys())))

    def legal_moves_cmd(self, args):
        """
        List legal moves for color args[0] in {'b','w'}
        """
        board_color = args[0].lower()
        color = color_to_int(board_color)
        moves = GoBoardUtil.generate_legal_moves(self.board, color)
        gtp_moves = []
        for move in moves:
            coords = point_to_coord(move, self.board.size)
            gtp_moves.append(format_point(coords))
        sorted_moves = ' '.join(sorted(gtp_moves))
        self.respond(sorted_moves)

    def play_cmd(self, args):
        """
        play a move args[1] for given color args[0] in {'b','w'}
        """
        try:
            board_color = args[0].lower()
            board_move = args[1]
            if board_color != "b" and board_color !="w":
                self.respond("illegal move: \"{}\" wrong color".format(board_color))
                return
            color = color_to_int(board_color)
            if args[1].lower() == 'pass':
                self.board.play_move(PASS, color)
                self.board.current_player = GoBoardUtil.opponent(color)
                self.respond()
                return
            coord = move_to_coord(args[1], self.board.size)
            if coord:
                move = coord_to_point(coord[0],coord[1], self.board.size)
            else:
                self.error("Error executing move {} converted from {}"
                           .format(move, args[1]))
                return
            if not self.board.play_move_gomoku(move, color):
                self.respond("illegal move: \"{}\" occupied".format(board_move))
                return
            else:
                self.debug_msg("Move: {}\nBoard:\n{}\n".
                                format(board_move, self.board2d()))
            self.respond()
        except Exception as e:
            self.respond('{}'.format(str(e)))

    def genmove_cmd(self, args):
        current_board = self.board.copy()
        board_color = args[0].lower()
        color = color_to_int(board_color)        
        game_end, winner = self.board.check_game_end_gomoku()
        if game_end:
            if winner == color:
                self.respond("pass")
            else:
                self.respond("resign")
            return

        moves = GoBoardUtil.generate_legal_moves(self.board, color)        
        numMoves = len(moves)
        score = [0] * numMoves
        for i in range(numMoves):
            move = moves[i]
            score[i] = self.SIMULATE( move)
        #print(score)
        bestIndex = score.index(max(score))
        best = moves[bestIndex]
        self.board = current_board
        move_coord = point_to_coord(best, self.board.size)  
        move_as_string = format_point(move_coord)
        self.respond(move_as_string)


    #simulate from a given state(given board) with current player to move
    def SIMULATE(self, move):   #state = a given board state
        stats = [0] * 3
        self.numSimulations = 1;
        #state.play(move)
        i=0
        for _ in range(self.numSimulations):
            print("simulation number:",i)
            # reset the board for every simulation
            current_board = self.board.copy()      
            current_board.play_move_gomoku(move, current_board.current_player)
<<<<<<< HEAD
            winner = self.simulate(current_board, current_board.current_player)
=======
            winner, _ = self.simulate(current_board, current_board.current_player)
>>>>>>> 1bfaa8db
            stats[winner] += 1
            i+=1
            #self.board.resetToMoveNumber(moveNr)
        #current_board.undoMove()
        eval = (stats[BLACK] + 0.5 * stats[EMPTY]) / self.numSimulations
        if self.board.current_player == WHITE:   #toplay==WHITE
            eval = 1 - eval
        #self.board = current_board
        return eval
    
    
    """default to do rule-based simulation, if no moves to play, then do the random simulation"""
    def simulate(self,state,color):
        game_end, winner = state.check_game_end_gomoku()
        if game_end:
            return
        j = 0
        while not game_end:
            j+=1
            allMoves = GoBoardUtil.generate_legal_moves_gomoku(state) 
            if len(allMoves) == 0:
                game_end = True
                winner = EMPTY
                return winner
            #the all_possible_rule_based_move list contains moves that are ordered from most urgent (higher up in the list) to least urgent        
            all_possible_rule_based_move = state.ScanBoard(allMoves)
            print("length of allMoves: ",len(allMoves))
            print("length of all_possible_rule_based_move:",all_possible_rule_based_move)
            if len(all_possible_rule_based_move) == 0:   #random play
                random.shuffle(allMoves)            
                state.play_move_gomoku(allMoves[0], state.current_player)
<<<<<<< HEAD
                print("play random move",allMoves[0])
=======
                print("play random move")
>>>>>>> 1bfaa8db
        
            else:  
                # rule-based play   
                state.play_move_gomoku(all_possible_rule_based_move[0], state.current_player)
<<<<<<< HEAD
                print("play rule based move",all_possible_rule_based_move[0])
            game_end, winner = state.check_game_end_gomoku()
=======
                print("play rule based move")
            game_end, winner = state.check_game_end_gomoku()
            self.respond('\n' + self.board2d())
>>>>>>> 1bfaa8db
            #the while loop won't terminate, use j to test 
            #if j==20:
                #break
        
        return winner        
                
            
        
    
    
    """Win: if you can win directly, in one move, then only consider one of the winning moves.
BlockWin: if the opponent can win directly, then only play a move that blocks the win. For example, OO.OO can be blocked by a move OOXOO.
Even if you cannot prevent the win, as in the case .OOOO., or when there is more than one open four on the board, you should generate a blocking move.

OpenFour: if you have a move that creates an open four position of type .XXXX., then play it.
Examples of this scenario are: .X.XX. and .XXX..

BlockOpenFour: play a move that prevents the opponent from getting an open four. For example, the situation ..OOO.. can be blocked by moves .XOOO.. or ..OOOX.
Random: if none of the previous cases applies, then generate a move uniformly at random, as in part 1."""


        
        
        
    

    def gogui_rules_game_id_cmd(self, args):
        self.respond("Gomoku")
        
    def policy_cmd(self,args):
        pass
    
    def gogui_rules_board_size_cmd(self, args):
        self.respond(str(self.board.size))
    
    def legal_moves_cmd(self, args):
        """
            List legal moves for color args[0] in {'b','w'}
            """
        board_color = args[0].lower()
        color = color_to_int(board_color)
        moves = GoBoardUtil.generate_legal_moves(self.board, color)
        gtp_moves = []
        for move in moves:
            coords = point_to_coord(move, self.board.size)
            gtp_moves.append(format_point(coords))
        sorted_moves = ' '.join(sorted(gtp_moves))
        self.respond(sorted_moves)

    def gogui_rules_legal_moves_cmd(self, args):
        game_end,_ = self.board.check_game_end_gomoku()
        if game_end:
            self.respond()
            return
        moves = GoBoardUtil.generate_legal_moves_gomoku(self.board)
        gtp_moves = []
        for move in moves:
            coords = point_to_coord(move, self.board.size)
            gtp_moves.append(format_point(coords))
        sorted_moves = ' '.join(sorted(gtp_moves))
        self.respond(sorted_moves)
    
    def gogui_rules_side_to_move_cmd(self, args):
        color = "black" if self.board.current_player == BLACK else "white"
        self.respond(color)
    
    def gogui_rules_board_cmd(self, args):
        size = self.board.size
        str = ''
        for row in range(size-1, -1, -1):
            start = self.board.row_start(row + 1)
            for i in range(size):
                point = self.board.board[start + i]
                if point == BLACK:
                    str += 'X'
                elif point == WHITE:
                    str += 'O'
                elif point == EMPTY:
                    str += '.'
                else:
                    assert False
            str += '\n'
        self.respond(str)
    
    def gogui_rules_final_result_cmd(self, args):
        game_end, winner = self.board.check_game_end_gomoku()
        moves = self.board.get_empty_points()
        board_full = (len(moves) == 0)
        if board_full and not game_end:
            self.respond("draw")
            return
        if game_end:
            color = "black" if winner == BLACK else "white"
            self.respond(color)
        else:
            self.respond("unknown")

    def gogui_analyze_cmd(self, args):
        self.respond("pstring/Legal Moves For ToPlay/gogui-rules_legal_moves\n"
                     "pstring/Side to Play/gogui-rules_side_to_move\n"
                     "pstring/Final Result/gogui-rules_final_result\n"
                     "pstring/Board Size/gogui-rules_board_size\n"
                     "pstring/Rules GameID/gogui-rules_game_id\n"
                     "pstring/Show Board/gogui-rules_board\n"
                     )

def point_to_coord(point, boardsize):
    """
    Transform point given as board array index 
    to (row, col) coordinate representation.
    Special case: PASS is not transformed
    """
    if point == PASS:
        return PASS
    else:
        NS = boardsize + 1
        return divmod(point, NS)

def format_point(move):
    """
    Return move coordinates as a string such as 'a1', or 'pass'.
    """
    column_letters = "ABCDEFGHJKLMNOPQRSTUVWXYZ"
    #column_letters = "abcdefghjklmnopqrstuvwxyz"
    if move == PASS:
        return "pass"
    row, col = move
    if not 0 <= row < MAXSIZE or not 0 <= col < MAXSIZE:
        raise ValueError
    return column_letters[col - 1]+ str(row) 
    
def move_to_coord(point_str, board_size):
    """
    Convert a string point_str representing a point, as specified by GTP,
    to a pair of coordinates (row, col) in range 1 .. board_size.
    Raises ValueError if point_str is invalid
    """
    if not 2 <= board_size <= MAXSIZE:
        raise ValueError("board_size out of range")
    s = point_str.lower()
    if s == "pass":
        return PASS
    try:
        col_c = s[0]
        if (not "a" <= col_c <= "z") or col_c == "i":
            raise ValueError
        col = ord(col_c) - ord("a")
        if col_c < "i":
            col += 1
        row = int(s[1:])
        if row < 1:
            raise ValueError
    except (IndexError, ValueError):
        raise ValueError("illegal move: \"{}\" wrong coordinate".format(s))
    if not (col <= board_size and row <= board_size):
        raise ValueError("illegal move: \"{}\" wrong coordinate".format(s))
    return row, col

def color_to_int(c):
    """convert character to the appropriate integer code"""
    color_to_int = {"b": BLACK , "w": WHITE, "e": EMPTY, 
                    "BORDER": BORDER}
    return color_to_int[c] <|MERGE_RESOLUTION|>--- conflicted
+++ resolved
@@ -285,11 +285,9 @@
             # reset the board for every simulation
             current_board = self.board.copy()      
             current_board.play_move_gomoku(move, current_board.current_player)
-<<<<<<< HEAD
+
             winner = self.simulate(current_board, current_board.current_player)
-=======
-            winner, _ = self.simulate(current_board, current_board.current_player)
->>>>>>> 1bfaa8db
+
             stats[winner] += 1
             i+=1
             #self.board.resetToMoveNumber(moveNr)
@@ -321,23 +319,18 @@
             if len(all_possible_rule_based_move) == 0:   #random play
                 random.shuffle(allMoves)            
                 state.play_move_gomoku(allMoves[0], state.current_player)
-<<<<<<< HEAD
+
                 print("play random move",allMoves[0])
-=======
-                print("play random move")
->>>>>>> 1bfaa8db
+
         
             else:  
                 # rule-based play   
                 state.play_move_gomoku(all_possible_rule_based_move[0], state.current_player)
-<<<<<<< HEAD
-                print("play rule based move",all_possible_rule_based_move[0])
-            game_end, winner = state.check_game_end_gomoku()
-=======
+
                 print("play rule based move")
             game_end, winner = state.check_game_end_gomoku()
             self.respond('\n' + self.board2d())
->>>>>>> 1bfaa8db
+
             #the while loop won't terminate, use j to test 
             #if j==20:
                 #break
